# QCSuper

**QCSuper** is a tool communicating with Qualcomm-based phones and modems, allowing to **capture raw 2G/3G/4G** radio frames, among other things.

It will allow you to **generate PCAP** captures of it using either a rooted Android phone, an USB dongle or an existing capture in another format.

![Screenshot of using QCSuper along with Wireshark](docs/sample_pcaps/Wireshark%20screenshot.png?raw=true)

After having [installed](#installation) it, you can plug your rooted phone in USB and using it is as simple as:

```
./qcsuper.py --adb --wireshark-live
```

It uses the Qualcomm Diag protocol, also called QCDM or DM (Diagnostic Monitor) in order to communicate with your phone's baseband.

**You want support, to report that you device works or does not work or you'd like to join development doing research on the Diag protocol? You can [come talk on IRC (`#qcsuper` at Freenode)](http://webchat.freenode.net/?channels=#qcsuper) or open a [Github issue](https://github.com/P1sec/QCSuper/issues/new).**

## Table of contents

* **[Installation](#installation)**
  * [Ubuntu and Debian installation](#ubuntu-and-debian-installation)
  * [Windows installation](#ubuntu-and-debian-installation)
* [Supported protocols](#supported-protocols)
* **[Usage notice](#usage-notice)**

**Annexes:**

* [Using QCSuper with an USB modem](#using-qcsuper-with-an-usb-modem)
* [Supported devices](#supported-devices)
* [Related tools using the Diag protocol](#related-tools-using-the-diag-protocol)

**Blog post/demo:** [Presenting QCSuper: a tool for capturing your 2G/3G/4G air traffic on Qualcomm-based phones](https://labs.p1sec.com/2019/07/09/presenting-qcsuper-a-tool-for-capturing-your-2g-3g-4g-air-traffic-on-qualcomm-based-phones/)

**More documentation:**

* [The Diag protocol](docs/The%20Diag%20protocol.md)
* [QCSuper architecture](docs/QCSuper%20architecture.md)

## Installation

QCSuper was tested and developed on Ubuntu 16.04, 18.04 and Windows 7. It depends on a few Python modules.

To use it, your phone must be rooted or expose a diag service port over USB. In order to check for compatibility with your phone, look up the phone's model on a site like [GSMArena](https://www.gsmarena.com/) and check whether it has a Qualcomm processor.

In order to open PCAP files produced by QCSuper, you can use any Wireshark 2.x for 2G/3G frames, but you need at least Wireshark 2.5.x for 4G frames (and 2.6.x for individual NAS messages decrypted out of 4G frames). Ubuntu currently provides a recent enough build for all versions.

### Ubuntu and Debian installation

Open a terminal and type the following:

```bash
# Download QCSuper
git clone git@github.com:P1sec/QCSuper.git qcsuper
cd qcsuper

# Install dependencies
sudo apt install python3-pip wireshark
sudo pip3 install --upgrade pyserial crcmod https://github.com/P1sec/pycrate/archive/master.zip
```

### Windows installation

On Windows, you will need to download and install your phone's USB drivers from your phone model. There is no generic way, search for your phone's model + "USB driver" or "ADB driver" on Google for instructions.

Then, you need to ensure that you can reach your device using `adb`. You can find a tutorial on how to download and setup `adb` [here](https://www.xda-developers.com/install-adb-windows-macos-linux/). The `adb shell` command must display a prompt to continue.

Then, follow these links on order to:

* [Install Python 3.6](https://www.python.org/ftp/python/3.6.8/python-3.6.8.exe) or more recent (be sure to check options to include it into PATH, install it for all users and install pip)
* [Install Wireshark 2.6](https://1.eu.dl.wireshark.org/win32/Wireshark-win32-2.6.9.exe) or more recent
* [Download and extract QCSuper](https://github.com/P1sec/QCSuper/archive/master.zip)

To install the required Python modules, open your command prompt and type:

```bash
pip3 install --upgrade pyserial crcmod https://github.com/P1sec/pycrate/archive/master.zip
```

Still in your command prompt, move to the directory containing QCSuper using the `cd` command. You can then execute commands (which should start with `qcsuper.py` instead of `./qcsuper.py`).

## Supported protocols

QCSuper supports capturing a handful of mobile radio protocols. These protocols are put after a [GSMTAP header](http://osmocom.org/projects/baseband/wiki/GSMTAP), a standard header (encapsulated into UDP/IP) permitting to identify the protocol, and GSMTAP packets are put into a [PCAP file](https://wiki.wireshark.org/Development/LibpcapFileFormat) that is fully analyzable using Wireshark.

2G/3G/4G protocols can be broken into a few "layers": layer 1 is about the digital radio modulation and multiplexing, layer 2 handles stuff like fragmentation and acknowledgement, layer 3 is the proper signalling or user data.

QCSuper allows you most often to capture on layer 3, as it is the most pratical to analyze using Wireshark, and is what the Diag protocol provides natively (and some interesting information is here).

* 2G (GSM): Layer 3 and upwards (RR/...)
* 2.5G (GPRS and EDGE): Layer 2 and upwards (MAC-RLC/...) for data acknowledgements
* 3G (UMTS): Layer 3 and upwards (RRC/...)
  * Additionally, it supports reassembling SIBs (System Information Blocks, the data broadcast to all users) in separate GSMTAP frames, as Wireshark currently can't do it itself: flag `--reassemble-sibs`
* 4G (LTE): Layer 3 and upwards (RRC/...)
  * Additionally, it supports putting decrypted NAS message, which are embedded encrypted embedded into RRC packet, in additional frames: flag `--decrypt-nas`

By default, the IP traffic sent by your device is not included, you see only the signalling frames. You can include the IP traffic you generate using the `--include-ip-traffic` option (IP being barely the layer 3 for your data traffic in 2G/3G/4G, at the detail that its headers may be compressed (ROHC) and a tiny PPP header may be included).

The data traffic you send uses a channel different from the signalling traffic, this channed is setup through the signalling traffic; QCSuper should thus show you all details relevant to how this channel is initiated.

## Usage notice

In order to use QCSuper, you specify one input (e.g: `--adb` (Android phone), `--usb-modem`) and one or more modules (`--wireshark-live` for opening Wireshark, `--pcap-dump` for writing traffic to a PCAP file, `--info` for generic information about the device...).

A few commands you can type are:

```bash
# Open Wireshark directly, using a rooted Android phone as an input
./qcsuper.py --adb --wireshark-live

# Same, but dump to a PCAP file instead of opening Wireshark directly
./qcsuper.py --adb --pcap-dump /tmp/my_pcap.pcap

# Same, but using an USB modem exposing a Diag serial port
sudo ./qcsuper.py --usb-modem /dev/ttyHS2 --wireshark-live
```

Here is the current usage notice for QCSuper:

```
usage: qcsuper.py [-h] [--cli] [-v]
                  (--adb | --usb-modem TTY_DEV | --dlf-read DLF_FILE | --json-geo-read JSON_FILE)
                  [--info] [--pcap-dump PCAP_FILE] [--wireshark-live]
                  [--memory-dump OUTPUT_DIR] [--dlf-dump DLF_FILE]
                  [--json-geo-dump JSON_FILE] [--decoded-sibs-dump]
                  [--reassemble-sibs] [--decrypt-nas] [--include-ip-traffic]
                  [--start MEMORY_START] [--stop MEMORY_STOP]

A tool for communicating with the Qualcomm DIAG protocol (also called QCDM or
DM).

optional arguments:
  -h, --help            show this help message and exit
  --cli                 Use a command prompt, allowing for interactive
                        completion of commands.
  -v, --verbose         Add output for each received or sent Diag packet.

Input mode:
  Choose an one least input mode for DIAG data.

  --adb                 Use a rooted Android phone with USB debugging enabled
                        as input (requires adb).
  --usb-modem TTY_DEV   Use an USB modem exposing a DIAG pseudo-serial port
                        through USB.
  --dlf-read DLF_FILE   Read a DLF file generated by QCSuper or QXDM, enabling
                        interoperability with vendor software.
  --json-geo-read JSON_FILE
                        Read a JSON file generated using --json-geo-dump.

Modules:
  Modules writing to a file will append when it already exists, and consider
  it Gzipped if their name contains ".gz".

  --info                Read generic information about the baseband device.
  --pcap-dump PCAP_FILE
                        Generate a PCAP file containing GSMTAP frames for
                        2G/3G/4G, to be loaded using Wireshark.
  --wireshark-live      Same as --pcap-dump, but directly spawn a Wireshark
                        instance.
  --memory-dump OUTPUT_DIR
                        Dump the memory of the device (may not or partially
                        work with recent devices).
  --dlf-dump DLF_FILE   Generate a DLF file to be loaded using QCSuper or
                        QXDM, with network protocols logging.
  --json-geo-dump JSON_FILE
                        Generate a JSON file containing both raw log frames
                        and GPS coordinates, for further reprocessing. To be
                        used in combination with --adb.
  --decoded-sibs-dump   Print decoded SIBs to stdout (experimental, requires
                        pycrate).

PCAP generation options:
  To be used along with --pcap-dump or --wireshark-live.

  --reassemble-sibs     Include reassembled UMTS SIBs as supplementary frames,
                        also embedded fragmented in RRC frames.
  --decrypt-nas         Include unencrypted LTE NAS as supplementary frames,
                        also embedded ciphered in RRC frames.
  --include-ip-traffic  Include unframed IP traffic from the UE.

Memory dumping options:
  To be used along with --memory-dump.

  --start MEMORY_START  Offset at which to start to dump memory (hex number),
                        by default 00000000.
  --stop MEMORY_STOP    Offset at which to stop to dump memory (hex number),
                        by default ffffffff.
```

Specifying `-` to pipe data from stdin or towards stdout is supported (gzipped content may not be detected).

## Using QCSuper with an USB modem

You can use QCSuper with an USB modem exposing a Diag port using the `--usb-modem <device>` option, where `<device>` is the name of the pseudo-serial device on Linux (such as `/dev/ttyUSB0`, `/dev/ttyHS2` and other possibilites) or of the COM port on Windows (such as `COM3`).

Please note that in most setups, you will need to run QCSuper as root in order to be able to use this mode, notably for handling serial port interference.

If you don't know which devices under `/dev` expose the Diag port, you may have to try multiple of these. You can try to auto-detect it by stopping the ModemManager daemon (`sudo systemctl stop ModemManager`), and using the following command: `sudo ModemManager --debug 2>&1 | grep -i 'port is QCDM-capable'` then Ctrl-C.

Please note that if you're not able to use your device with for example ModemManager in the first place, it is likely that it is not totally setup and that it will not work neither with QCSuper. A few possible gotchas are:

  * You didn't apply the proper [mode switching](https://wiki.archlinux.org/index.php/USB_3G_Modem#Mode_switching) command for your device.
  
  * If you bought a device that previously had a SIM from a different operator, your device may be sim-locked. You may have to use the unlock code from the former operator and submit it to the device, as if it was a PIN code: `sudo mmcli -i 0 --pin=<your_unlock_code>`

If your Qualcomm-based USB device doesn't expose a Diag port by default, you may need to type the following through the AT port in order to enable the Diag port:

```
AT$QCDMG
```

Please note that only one client may communicate with the Diag port at the same time. This applies to two QCSuper instances, or QCSuper and ModemManager instances.

If ModemManager is active on your system, QCSuper will attempt to dynamically add an udev rule to prevent it to access the Diag port and restart its daemon, as it's currently the best way to achieve this. It will suppress this rule when closed.

## Supported devices

QCSuper was successfully tested with:

* Sony Xperia Z (Phone) - 4G - works out of the box after rooting an enabling adb
* Nexus 6P (Phone) - 4G - works out of the box after rooting an enabling adb
* ZTE MF823 (USB Modem) - 4G - may require to [mode-switch the device to CDC-WDM](https://wiki.archlinux.org/index.php/ZTE_MF_823_%28Megafon_M100-3%29_4G_Modem#Device_Identification), set the device to [factory mode](https://wiki.archlinux.org/index.php/ZTE_MF_823_%28Megafon_M100-3%29_4G_Modem#Commands), then execute the AT command mentioned above
* ZTE MF667 (USB Modem) - 3G, 2011 - should work out of the box (may require mode switching)
* Option Icon 225 (USB Modem) - 3G, 2008
* Novatel Ovation MC998D (USB Modem)
* ZTE WCDMA Technologies MSM MF110/MF627/MF636 (USB Modem)
<<<<<<< HEAD
* OnePlus One and 3 (Phones)
* Andromax A16C3H (Phone)
* Samsung Galaxy S4 GT-I9505 (Phone)
=======
* ZTE 403zt (USB Modem) - 4G
>>>>>>> 0ce0e276

Is it however aiming to be compatible with the widest possible range of devices based on a Qualcomm chipset, for the capture part.

Do no hesitate to report whether your device is successfully working or not through the [IRC channel](http://webchat.freenode.net/?channels=#qcsuper), or opening a [Github issue](https://github.com/P1sec/QCSuper/issues/new).

## Related tools using the Diag protocol

There are a few other open tools implementing bits of the Diag protocol, serving various purposes:

* [ModemManager](https://github.com/endlessm/ModemManager): the principal daemon enabling to use USB modems on Linux, implements bits of the Diag protocol (labelled as QCDM) in order to retrieve basic information about USB modem devices.
* [SnoopSnitch](https://opensource.srlabs.de/projects/snoopsnitch) (specifically [gsm-parser](https://github.com/E3V3A/gsm-parser)): chiefly an Android application whose purpose is to detect potential attacks on the radio layer (IMSI catcher, fake BTS...). It also have a secondary feature to capture some signalling traffic to PCAP, which does not provide exactly the same thing as QCSuper (LTE traffic isn't encapsulated in GSMTAP for example, device support may be different).
  * [diag-parser](https://github.com/moiji-mobile/diag-parser): A Linux tool that derivates from the PCAP generation feature from SnoopSnitch, somewhat improved, designed to work with USB modems.
* [MobileInsight](http://www.mobileinsight.net/): this Android application intends to parse all kinds of logs output by Qualcomm and Mediatek devices (not only those containing signalling information, but also proprietary debugging structures), and dumping these to a specific XML representation format. Does not provide user-facing PCAPs (but formerly used Wireshark as a backend for converting certain protocol information to XML).
* [qcombbdbg](https://code.google.com/archive/p/qcombbdbg/): A debugger for the Qualcomm baseband setting up itself by hooking a Diag command, through using the Diag command that allows to write to memory, for the Option Icon 225 USB modem.
* [OpenPST](https://github.com/openpst/openpst): A set of tools related to Qualcomm devices, including a GUI utility allowing, for example, to read data on the tiny embedded filesystem accessible through Diag (EFS).
* [SCAT](https://github.com/fgsect/scat): A tool with similar GSMTAP generation abilities, taking as input a serial port, also supporting Samsung Exynos.<|MERGE_RESOLUTION|>--- conflicted
+++ resolved
@@ -224,13 +224,10 @@
 * Option Icon 225 (USB Modem) - 3G, 2008
 * Novatel Ovation MC998D (USB Modem)
 * ZTE WCDMA Technologies MSM MF110/MF627/MF636 (USB Modem)
-<<<<<<< HEAD
+* ZTE 403zt (USB Modem) - 4G
 * OnePlus One and 3 (Phones)
 * Andromax A16C3H (Phone)
 * Samsung Galaxy S4 GT-I9505 (Phone)
-=======
-* ZTE 403zt (USB Modem) - 4G
->>>>>>> 0ce0e276
 
 Is it however aiming to be compatible with the widest possible range of devices based on a Qualcomm chipset, for the capture part.
 
